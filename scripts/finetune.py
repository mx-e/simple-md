#! /usr/bin/env -S apptainer exec --nv --bind /temp:/temp_data --bind /home/bbdc2/quantum/max/:/data container.sif python
from functools import partial
from pathlib import Path
from typing import Literal

import numpy as np
import torch as th
import torch.distributed as dist
import torch.multiprocessing as mp
from conf.base_conf import BaseConfig, configure_main
from hydra_zen import builds, instantiate, load_from_yaml, store
from hydra_zen.typing import Partial
from lib.data.loaders import get_loaders
<<<<<<< HEAD
from lib.datasets import get_md17_22_dataset, get_qcml_dataset, get_rmd17_dataset
=======
from lib.datasets import get_qcml_dataset, get_rmd17_dataset, get_la_rmd17_dataset, get_qm7x_pbe0_dataset, get_qm7x_dataset
>>>>>>> 840c33f3
from lib.ema import EMAModel
from lib.loss import LossModule
from lib.lr_scheduler import LRScheduler, get_lr_scheduler
from lib.models import PairEncoder, get_pair_encoder_pipeline_config
from lib.models.pair_encoder import NodeLevelRegressionHead
from lib.train_loop import Predictor, evaluate, train_loop
from lib.types import PipelineConfig, Split
from lib.utils.checkpoint import load_checkpoint, save_checkpoint
from lib.utils.dist import cleanup_dist, get_amp, setup_device, setup_dist
from lib.utils.helpers import get_hydra_output_dir
from lib.utils.run import run
from loguru import logger
from omegaconf import MISSING
from torch import nn
from torch.nn.parallel import DistributedDataParallel as DDP

import wandb

pbuilds = partial(builds, zen_partial=True)
pbuilds_full = partial(builds, zen_partial=True, populate_full_signature=True)

p_optim = pbuilds(
    th.optim.AdamW,
    weight_decay=1e-7,
)
p_ema = pbuilds(
    EMAModel,
    decay=0.9997,
)
p_no_scheduler = pbuilds(get_lr_scheduler)
p_cosine_scheduler = pbuilds(
    get_lr_scheduler,
    scheduler_type="cosine_warmup",
    warmup_steps=100,
    min_lr=1e-8,
)
loss_module_dipole = builds(
    LossModule,
    targets=["dipole"],
    loss_types={"dipole": "euclidean"},
    metrics={"dipole": ["mae", "mse", "euclidean"]},
    compute_metrics_train=False,
)
loss_module_forces = builds(
    LossModule,
    targets=["forces"],
    loss_types={"forces": "euclidean"},
    metrics={"forces": ["mae", "mse", "euclidean", "cosine"]},
    compute_metrics_train=True,
)
pair_encoder_data_config = builds(
    get_pair_encoder_pipeline_config,
    augmentation_mult=2,
    random_rotation=True,
    random_reflection=True,
    center_positions=True,
    dynamic_batch_size_cutoff=100,
    include_dipole=False,
)
ft_loop = pbuilds(
    train_loop,
    log_interval=5,
    eval_interval=100,
    save_interval=50000,
    eval_samples=500,
    clip_grad=1.0,
    ptdtype="float32",
)

qcml_data = pbuilds(
    get_qcml_dataset,
    data_dir="/data/data_arrecord",
    dataset_name="qcml_fixed_split_by_smiles",
    dataset_version="1.0.0",
    copy_to_temp=True,
)

rmd17_aspirin = pbuilds(
    get_rmd17_dataset,
    data_dir="/temp_data",
    molecule_name="benzene",
    splits={"train": 0.8, "val": 0.1, "test": 0.1},
)

md17_aspirin = pbuilds(
    get_rmd17_dataset,
    data_dir="/temp_data",
    molecule_name="benzene",
    splits={"train": 0.8, "val": 0.1, "test": 0.1},
)

<<<<<<< HEAD
md17_aspirin = pbuilds(
    get_md17_22_dataset,
    data_dir="./data",
    molecule_name="aspirin",
    splits={"train": 0.8, "val": 0.1, "test": 0.1},
)

md17_ethanol = pbuilds(
    get_md17_22_dataset,
    data_dir="./data",
    molecule_name="ethanol",
    splits={"train": 0.8, "val": 0.1, "test": 0.1},
)

md17_malonaldehyde = pbuilds(
    get_md17_22_dataset,
    data_dir="./data",
    molecule_name="malonaldehyde",
    splits={"train": 0.8, "val": 0.1, "test": 0.1},
)

md17_naphthalene = pbuilds(
    get_md17_22_dataset,
    data_dir="./data",
    molecule_name="naphthalene",
    splits={"train": 0.8, "val": 0.1, "test": 0.1},
)

md17_salicylic_acid = pbuilds(
    get_md17_22_dataset,
    data_dir="./data",
    molecule_name="salicylic_acid",
    splits={"train": 0.8, "val": 0.1, "test": 0.1},
)

md17_toluene = pbuilds(
    get_md17_22_dataset,
    data_dir="./data",
    molecule_name="toluene",
    splits={"train": 0.8, "val": 0.1, "test": 0.1},
)

md17_uracil = pbuilds(
    get_md17_22_dataset,
    data_dir="./data",
    molecule_name="uracil",
    splits={"train": 0.8, "val": 0.1, "test": 0.1},
)

md17_azobenzene = pbuilds(
    get_md17_22_dataset,
    data_dir="./data",
    molecule_name="azobenzene",
    splits={"train": 0.8, "val": 0.1, "test": 0.1},
)

md17_benzene = pbuilds(
    get_md17_22_dataset,
    data_dir="./data",
    molecule_name="benzene",
    splits={"train": 0.8, "val": 0.1, "test": 0.1},
)

md17_paracetamol = pbuilds(
    get_md17_22_dataset,
    data_dir="./data",
    molecule_name="paracetamol",
    splits={"train": 0.8, "val": 0.1, "test": 0.1},
)

md22_Ac_Ala3_NHMe = pbuilds(  # noqa: N816
    get_md17_22_dataset,
    data_dir="./data",
    molecule_name="Ac-Ala3-NHMe",
    splits={"train": 0.8, "val": 0.1, "test": 0.1},
)

md22_DHA = pbuilds(  # noqa: N816
    get_md17_22_dataset,
    data_dir="./data",
    molecule_name="DHA",
    splits={"train": 0.8, "val": 0.1, "test": 0.1},
)

md22_stachyose = pbuilds(
    get_md17_22_dataset,
    data_dir="./data",
    molecule_name="stachyose",
    splits={"train": 0.8, "val": 0.1, "test": 0.1},
)

md22_AT_AT = pbuilds(  # noqa: N816
    get_md17_22_dataset,
    data_dir="./data",
    molecule_name="AT-AT",
    splits={"train": 0.8, "val": 0.1, "test": 0.1},
)

md22_AT_AT_CG_CG = pbuilds(  # noqa: N816
    get_md17_22_dataset,
    data_dir="./data",
    molecule_name="AT-AT-CG-CG",
    splits={"train": 0.8, "val": 0.1, "test": 0.1},
)

md22_buckyball_catcher = pbuilds(
    get_md17_22_dataset,
    data_dir="./data",
    molecule_name="buckyball-catcher",
    splits={"train": 0.8, "val": 0.1, "test": 0.1},
)

md22_double_walled_nanotube = pbuilds(
    get_md17_22_dataset,
    data_dir="./data",
    molecule_name="double-walled_nanotube",
    splits={"train": 0.8, "val": 0.1, "test": 0.1},
)

rmd17_azobenzene = pbuilds(
    get_rmd17_dataset,
    data_dir="./data",
    molecule_name="azobenzene",
    splits={"train": 0.8, "val": 0.1, "test": 0.1},
)

rmd17_benzene = pbuilds(
    get_rmd17_dataset,
    data_dir="./data",
=======
md17_benzene_v2 = pbuilds(
    get_la_rmd17_dataset,
    data_dir="/temp_data",
>>>>>>> 840c33f3
    molecule_name="benzene",
    splits={"train": 0.8, "val": 0.1, "test": 0.1},
)

<<<<<<< HEAD
rmd17_ethanol = pbuilds(
    get_rmd17_dataset,
    data_dir="./data",
    molecule_name="ethanol",
    splits={"train": 0.8, "val": 0.1, "test": 0.1},
)

rmd17_malonaldehyde = pbuilds(
    get_rmd17_dataset,
    data_dir="./data",
    molecule_name="malonaldehyde",
    splits={"train": 0.8, "val": 0.1, "test": 0.1},
)

rmd17_naphthalene = pbuilds(
    get_rmd17_dataset,
    data_dir="./data",
    molecule_name="naphthalene",
    splits={"train": 0.8, "val": 0.1, "test": 0.1},
)

rmd17_paracetamol = pbuilds(
    get_rmd17_dataset,
    data_dir="./data",
    molecule_name="paracetamol",
    splits={"train": 0.8, "val": 0.1, "test": 0.1},
)

rmd17_salicylic_acid = pbuilds(
    get_rmd17_dataset,
    data_dir="./data",
    molecule_name="salicylic_acid",
    splits={"train": 0.8, "val": 0.1, "test": 0.1},
)

rmd17_toluene = pbuilds(
    get_rmd17_dataset,
    data_dir="./data",
    molecule_name="toluene",
    splits={"train": 0.8, "val": 0.1, "test": 0.1},
)

rmd17_uracil = pbuilds(
    get_rmd17_dataset,
    data_dir="./data",
    molecule_name="uracil",
    splits={"train": 0.8, "val": 0.1, "test": 0.1},
)
=======
qm7x_pbe0_data = pbuilds(
    get_qm7x_pbe0_dataset,
    data_dir="/data/data_arrecord",
    dataset_name="qm7x_pbe0_split_by_smiles/",
    dataset_version="1.0.0",
    copy_to_temp=True,
)

qm7x_data = pbuilds(
    get_qm7x_dataset,
    data_dir="/temp_data",
    splits={"train": 0.8, "val": 0.1, "test": 0.1},
)

>>>>>>> 840c33f3


dataset_store = store(group="ft/dataset")
dataset_store(qcml_data, name="qcml")
dataset_store(rmd17_aspirin, name="rmd17_aspirin")
dataset_store(md17_aspirin, name="md17_aspirin")
<<<<<<< HEAD
dataset_store(md17_ethanol, name="md17_ethanol")
dataset_store(md17_malonaldehyde, name="md17_malonaldehyde")
dataset_store(md17_naphthalene, name="md17_naphthalene")
dataset_store(md17_salicylic_acid, name="md17_salicylic_acid")
dataset_store(md17_toluene, name="md17_toluene")
dataset_store(md17_uracil, name="md17_uracil")
dataset_store(md17_azobenzene, name="md17_azobenzene")
dataset_store(md17_benzene, name="md17_benzene")
dataset_store(md17_paracetamol, name="md17_paracetamol")
dataset_store(md22_Ac_Ala3_NHMe, name="md22_Ac_Ala3_NHMe")
dataset_store(md22_DHA, name="md22_DHA")
dataset_store(md22_stachyose, name="md22_stachyose")
dataset_store(md22_AT_AT, name="md22_AT_AT")
dataset_store(md22_AT_AT_CG_CG, name="md22_AT_AT_CG_CG")
dataset_store(md22_buckyball_catcher, name="md22_buckyball_catcher")
dataset_store(md22_double_walled_nanotube, name="md22_double_walled_nanotube")
dataset_store(rmd17_azobenzene, name="rmd17_azobenzene")
dataset_store(rmd17_benzene, name="rmd17_benzene")
dataset_store(rmd17_ethanol, name="rmd17_ethanol")
dataset_store(rmd17_malonaldehyde, name="rmd17_malonaldehyde")
dataset_store(rmd17_naphthalene, name="rmd17_naphthalene")
dataset_store(rmd17_paracetamol, name="rmd17_paracetamol")
dataset_store(rmd17_salicylic_acid, name="rmd17_salicylic_acid")
dataset_store(rmd17_toluene, name="rmd17_toluene")
dataset_store(rmd17_uracil, name="rmd17_uracil")
=======
dataset_store(md17_benzene_v2, name="md17_benzene_v2")
dataset_store(qm7x_pbe0_data, name="qm7x_pbe0")
dataset_store(qm7x_data, name="qm7x")
>>>>>>> 840c33f3


def finetune(
    rank: int,
    port: str,
    world_size: int,
    cfg: BaseConfig,
    pretrain_model_dir: Path,
    checkpoint_name: str = "best_model",
    dataset=MISSING,
    optimizer: Partial[th.optim.Optimizer] = p_optim,
    train_loop: Partial[callable] = ft_loop,
    finetune_type: Literal["head_only", "full"] = "full",
    train_size: Literal["zero_shot", "few_shot", "full"] = "few_shot",
    few_shot_size: int = 950,
    batch_size: int = 250,
    total_steps: int = 1000,
    final_eval_samples: int = 500,
    lr: float = 5e-5,
    grad_accum_steps: int = 1,
    lr_scheduler: Partial[callable] | None = p_cosine_scheduler,  # None = No schedule
    loss: LossModule | None = loss_module_forces,  # None = Same as pretrain
    pipeline_conf: PipelineConfig | None = pair_encoder_data_config,  # None = Same as pretrain
    ema: Partial[EMAModel] | None = None,  # None = No EMA
) -> None:
    setup_dist(rank, world_size, port=port)
    try:
        device = setup_device(rank)

        # get model + loss
        config_path = pretrain_model_dir / ".hydra" / "config.yaml"
        conf = load_from_yaml(config_path)
        model_conf = conf["train"]["model"]
        model = instantiate(model_conf)
        if loss is None:
            loss = instantiate(conf["train"]["loss"])
        model = Predictor(model, loss).to(device)
        ddp_args = {
            "device_ids": ([rank] if cfg.runtime.device == "cuda" else None),
        }
        model = DDP(model, **ddp_args)
        checkpoint_path = pretrain_model_dir / "ckpts" / f"{checkpoint_name}.pth"
        load_checkpoint(model.module.encoder, checkpoint_path)
        dist.barrier()
        if ema is not None and rank == 0:
            ema = ema(model.module, device=device)
            logger.info(f"Using EMA with decay {ema.decay}")
        else:
            ema = None
        total_params = sum(p.numel() for p in model.parameters())
        logger.info(f"Total model parameters: {total_params}")

        # handle cross-objective finetuning
        loss_pretrain = instantiate(conf["train"]["loss"])
        if loss_pretrain.targets != loss.targets:
            logger.info(
                f"Cross-objective finetuning detected: pretrain loss targets {loss_pretrain.targets} vs finetune loss targets {loss.targets}"
            )
            if not isinstance(model.module.encoder, PairEncoder):
                raise ValueError("Cross-objective finetuning only supported for PairEncoder models")
            logger.info(f"Modifying model to output {loss.targets} instead of {loss_pretrain.targets}")
            current_heads = model.module.encoder.heads
            new_heads = {target: head for target, head in current_heads.items() if target in loss.targets}
            new_head_targets = [target for target in loss.targets if target not in loss_pretrain.targets]
            for target in new_head_targets:
                new_heads[str(target)] = NodeLevelRegressionHead(
                    target=target,
                    embd_dim=model_conf.embd_dim,
                    cls_token=model_conf.cls_token,
                    activation=model_conf.activation,
                    head_dropout=model_conf.head_dropout,
                    project_down=model_conf.head_project_down,
                ).to(device)
            model.module.encoder.heads = nn.ModuleDict(new_heads)
            for target in new_head_targets:  # dataloading pipeline needs to get new targets
                pipeline_conf.needed_props.append(target)
            model = DDP(model.module, **ddp_args)  # rewrap model after modification

        optim = optimizer(model.parameters(), lr=lr)
        if finetune_type == "head_only":
            head_params = [name for name in model.module.state_dict() if ".heads." in name]
            for name, param in model.module.named_parameters():
                if name not in head_params:
                    param.requires_grad = False
            model = DDP(model.module, **ddp_args)  # rewrap model after modification
        lr_scheduler = (
            lr_scheduler(optim, lr, lr_decay_steps=total_steps) if lr_scheduler is not None else LRScheduler(optim, lr)
        )

        # data + loaders
        data = dataset(rank)
        if pipeline_conf is None:
            try:
                pipeline_conf = instantiate(conf["train"]["pipeline_conf"])
                logger.info("Loaded pipeline config from pretraining config")
            except KeyError as e:
                raise ValueError(
                    "No pipeline config found in pretrain config - this might be an old checkpoint, please specify manually"
                ) from e
        loaders = get_loaders(
            rank=rank,
            batch_size=batch_size,
            grad_accum_steps=grad_accum_steps,
            world_size=world_size,
            device=device,
            dataset_splits=data,
            pipeline_config=pipeline_conf,
            restrict_train_size=few_shot_size if train_size == "few_shot" else None,
            num_workers=0,
        )
        logger.info(f"Train samples: {len(loaders[Split.train].dataset)}")
        logger.info(f"Val samples: {len(loaders[Split.val].dataset)}")
        logger.info(f"Test samples: {len(loaders[Split.test].dataset)}")
        if train_size != "zero_shot":
            logger.info(f"Finetuning on {train_size} data with {few_shot_size} samples")
            final_model = train_loop(
                rank=rank,
                model=model,
                loaders=loaders,
                optimizer=optim,
                save_dir=cfg.runtime.out_dir / "ckpts",
                start_step=0,
                total_steps=total_steps,
                grad_accum_steps=grad_accum_steps,
                lr_scheduler=lr_scheduler,
                ema=ema,
                wandb=cfg.wandb,
                always_eval_test=True,
            )
        else:
            logger.info("Zero-shot finetuning - skipping training")
            final_model = model

        # evaluation
        if dist.is_initialized():
            dist.barrier()
        if rank == 0:
            amp = get_amp("float32")
            val_results = evaluate(
                model=final_model,
                loader=loaders[Split.val],
                ctx=amp,
                ema=ema,
                eval_samples=final_eval_samples,
            )
            test_results = evaluate(
                model=final_model,
                loader=loaders[Split.test],
                ctx=amp,
                ema=ema,
                eval_samples=final_eval_samples,
            )
            # save model and results
            if cfg.wandb is not None:
                results_data = [[metric_name, metric, "val"] for metric_name, metric in val_results.items()] + [
                    [metric_name, metric, "test"] for metric_name, metric in test_results.items()
                ]
                results_table = wandb.Table(
                    columns=["metric", "value", "split"],
                    data=results_data,
                )

                eval_artifact = wandb.Artifact(f"eval_results_{wandb.run.id}", type="evaluation")
                eval_artifact.add(results_table, "results_table")
                eval_artifact.add(wandb.Data(data=val_results, type="val_results"), "val_results")
                eval_artifact.add(wandb.Data(data=test_results, type="test_results"), "test_results")
                cfg.wandb.run.log_artifact(eval_artifact)

                (cfg.runtime.out_dir / "eval_results.json").write_text(results_table.to_json())

                for metric_name, metric in val_results.items():
                    cfg.wandb.run.summary[f"final_val/{metric_name}"] = metric
                for metric_name, metric in test_results.items():
                    cfg.wandb.run.summary[f"final_test/{metric_name}"] = metric

            save_checkpoint(
                final_model.module.encoder,
                optim,
                total_steps,
                cfg.runtime.out_dir / "ckpts" / "model_final.pth",
                ema,
            )
    finally:
        cleanup_dist()


p_ft_func = pbuilds_full(finetune)


@configure_main(extra_defaults=[{"ft/dataset": "qcml"}])
def main(
    cfg: BaseConfig,  # you must keep this argument
    pretrain_model_dir: str,
    ft: Partial[callable] = p_ft_func,
) -> None:
    logger.info(f"Running with base config: {cfg}")
    mp.set_start_method("spawn", force=True)
    world_size = cfg.runtime.n_gpu if th.cuda.is_available() else 1
    logger.info(f"Running {world_size} process(es)")
    random_port = str(np.random.randint(20000, 50000))
    cfg.runtime.out_dir = get_hydra_output_dir()

    if world_size > 1:
        th.multiprocessing.spawn(
            ft,
            args=(random_port, world_size, cfg),
            nprocs=world_size,
            join=True,
            pretrain_model_dir=Path(pretrain_model_dir),
        )
    else:
        ft(rank=0, port=random_port, world_size=1, cfg=cfg, pretrain_model_dir=Path(pretrain_model_dir))


if __name__ == "__main__":
    dataset_store.add_to_hydra_store()
    run(main)<|MERGE_RESOLUTION|>--- conflicted
+++ resolved
@@ -11,11 +11,13 @@
 from hydra_zen import builds, instantiate, load_from_yaml, store
 from hydra_zen.typing import Partial
 from lib.data.loaders import get_loaders
-<<<<<<< HEAD
-from lib.datasets import get_md17_22_dataset, get_qcml_dataset, get_rmd17_dataset
-=======
-from lib.datasets import get_qcml_dataset, get_rmd17_dataset, get_la_rmd17_dataset, get_qm7x_pbe0_dataset, get_qm7x_dataset
->>>>>>> 840c33f3
+from lib.datasets import (
+    get_md17_22_dataset,
+    get_qcml_dataset,
+    get_qm7x_dataset,
+    get_qm7x_pbe0_dataset,
+    get_rmd17_dataset,
+)
 from lib.ema import EMAModel
 from lib.loss import LossModule
 from lib.lr_scheduler import LRScheduler, get_lr_scheduler
@@ -101,201 +103,187 @@
 )
 
 md17_aspirin = pbuilds(
-    get_rmd17_dataset,
-    data_dir="/temp_data",
+    get_md17_22_dataset,
+    data_dir="./data",
+    molecule_name="aspirin",
+    splits={"train": 0.8, "val": 0.1, "test": 0.1},
+)
+
+md17_ethanol = pbuilds(
+    get_md17_22_dataset,
+    data_dir="./data",
+    molecule_name="ethanol",
+    splits={"train": 0.8, "val": 0.1, "test": 0.1},
+)
+
+md17_malonaldehyde = pbuilds(
+    get_md17_22_dataset,
+    data_dir="./data",
+    molecule_name="malonaldehyde",
+    splits={"train": 0.8, "val": 0.1, "test": 0.1},
+)
+
+md17_naphthalene = pbuilds(
+    get_md17_22_dataset,
+    data_dir="./data",
+    molecule_name="naphthalene",
+    splits={"train": 0.8, "val": 0.1, "test": 0.1},
+)
+
+md17_salicylic_acid = pbuilds(
+    get_md17_22_dataset,
+    data_dir="./data",
+    molecule_name="salicylic_acid",
+    splits={"train": 0.8, "val": 0.1, "test": 0.1},
+)
+
+md17_toluene = pbuilds(
+    get_md17_22_dataset,
+    data_dir="./data",
+    molecule_name="toluene",
+    splits={"train": 0.8, "val": 0.1, "test": 0.1},
+)
+
+md17_uracil = pbuilds(
+    get_md17_22_dataset,
+    data_dir="./data",
+    molecule_name="uracil",
+    splits={"train": 0.8, "val": 0.1, "test": 0.1},
+)
+
+md17_azobenzene = pbuilds(
+    get_md17_22_dataset,
+    data_dir="./data",
+    molecule_name="azobenzene",
+    splits={"train": 0.8, "val": 0.1, "test": 0.1},
+)
+
+md17_benzene = pbuilds(
+    get_md17_22_dataset,
+    data_dir="./data",
     molecule_name="benzene",
     splits={"train": 0.8, "val": 0.1, "test": 0.1},
 )
 
-<<<<<<< HEAD
-md17_aspirin = pbuilds(
-    get_md17_22_dataset,
-    data_dir="./data",
-    molecule_name="aspirin",
-    splits={"train": 0.8, "val": 0.1, "test": 0.1},
-)
-
-md17_ethanol = pbuilds(
-    get_md17_22_dataset,
+md17_paracetamol = pbuilds(
+    get_md17_22_dataset,
+    data_dir="./data",
+    molecule_name="paracetamol",
+    splits={"train": 0.8, "val": 0.1, "test": 0.1},
+)
+
+md22_Ac_Ala3_NHMe = pbuilds(  # noqa: N816
+    get_md17_22_dataset,
+    data_dir="./data",
+    molecule_name="Ac-Ala3-NHMe",
+    splits={"train": 0.8, "val": 0.1, "test": 0.1},
+)
+
+md22_DHA = pbuilds(  # noqa: N816
+    get_md17_22_dataset,
+    data_dir="./data",
+    molecule_name="DHA",
+    splits={"train": 0.8, "val": 0.1, "test": 0.1},
+)
+
+md22_stachyose = pbuilds(
+    get_md17_22_dataset,
+    data_dir="./data",
+    molecule_name="stachyose",
+    splits={"train": 0.8, "val": 0.1, "test": 0.1},
+)
+
+md22_AT_AT = pbuilds(  # noqa: N816
+    get_md17_22_dataset,
+    data_dir="./data",
+    molecule_name="AT-AT",
+    splits={"train": 0.8, "val": 0.1, "test": 0.1},
+)
+
+md22_AT_AT_CG_CG = pbuilds(  # noqa: N816
+    get_md17_22_dataset,
+    data_dir="./data",
+    molecule_name="AT-AT-CG-CG",
+    splits={"train": 0.8, "val": 0.1, "test": 0.1},
+)
+
+md22_buckyball_catcher = pbuilds(
+    get_md17_22_dataset,
+    data_dir="./data",
+    molecule_name="buckyball-catcher",
+    splits={"train": 0.8, "val": 0.1, "test": 0.1},
+)
+
+md22_double_walled_nanotube = pbuilds(
+    get_md17_22_dataset,
+    data_dir="./data",
+    molecule_name="double-walled_nanotube",
+    splits={"train": 0.8, "val": 0.1, "test": 0.1},
+)
+
+rmd17_azobenzene = pbuilds(
+    get_rmd17_dataset,
+    data_dir="./data",
+    molecule_name="azobenzene",
+    splits={"train": 0.8, "val": 0.1, "test": 0.1},
+)
+
+rmd17_benzene = pbuilds(
+    get_rmd17_dataset,
+    data_dir="./data",
+    molecule_name="benzene",
+    splits={"train": 0.8, "val": 0.1, "test": 0.1},
+)
+
+rmd17_ethanol = pbuilds(
+    get_rmd17_dataset,
     data_dir="./data",
     molecule_name="ethanol",
     splits={"train": 0.8, "val": 0.1, "test": 0.1},
 )
 
-md17_malonaldehyde = pbuilds(
-    get_md17_22_dataset,
+rmd17_malonaldehyde = pbuilds(
+    get_rmd17_dataset,
     data_dir="./data",
     molecule_name="malonaldehyde",
     splits={"train": 0.8, "val": 0.1, "test": 0.1},
 )
 
-md17_naphthalene = pbuilds(
-    get_md17_22_dataset,
+rmd17_naphthalene = pbuilds(
+    get_rmd17_dataset,
     data_dir="./data",
     molecule_name="naphthalene",
     splits={"train": 0.8, "val": 0.1, "test": 0.1},
 )
 
-md17_salicylic_acid = pbuilds(
-    get_md17_22_dataset,
+rmd17_paracetamol = pbuilds(
+    get_rmd17_dataset,
+    data_dir="./data",
+    molecule_name="paracetamol",
+    splits={"train": 0.8, "val": 0.1, "test": 0.1},
+)
+
+rmd17_salicylic_acid = pbuilds(
+    get_rmd17_dataset,
     data_dir="./data",
     molecule_name="salicylic_acid",
     splits={"train": 0.8, "val": 0.1, "test": 0.1},
 )
 
-md17_toluene = pbuilds(
-    get_md17_22_dataset,
+rmd17_toluene = pbuilds(
+    get_rmd17_dataset,
     data_dir="./data",
     molecule_name="toluene",
     splits={"train": 0.8, "val": 0.1, "test": 0.1},
 )
 
-md17_uracil = pbuilds(
-    get_md17_22_dataset,
+rmd17_uracil = pbuilds(
+    get_rmd17_dataset,
     data_dir="./data",
     molecule_name="uracil",
     splits={"train": 0.8, "val": 0.1, "test": 0.1},
 )
 
-md17_azobenzene = pbuilds(
-    get_md17_22_dataset,
-    data_dir="./data",
-    molecule_name="azobenzene",
-    splits={"train": 0.8, "val": 0.1, "test": 0.1},
-)
-
-md17_benzene = pbuilds(
-    get_md17_22_dataset,
-    data_dir="./data",
-    molecule_name="benzene",
-    splits={"train": 0.8, "val": 0.1, "test": 0.1},
-)
-
-md17_paracetamol = pbuilds(
-    get_md17_22_dataset,
-    data_dir="./data",
-    molecule_name="paracetamol",
-    splits={"train": 0.8, "val": 0.1, "test": 0.1},
-)
-
-md22_Ac_Ala3_NHMe = pbuilds(  # noqa: N816
-    get_md17_22_dataset,
-    data_dir="./data",
-    molecule_name="Ac-Ala3-NHMe",
-    splits={"train": 0.8, "val": 0.1, "test": 0.1},
-)
-
-md22_DHA = pbuilds(  # noqa: N816
-    get_md17_22_dataset,
-    data_dir="./data",
-    molecule_name="DHA",
-    splits={"train": 0.8, "val": 0.1, "test": 0.1},
-)
-
-md22_stachyose = pbuilds(
-    get_md17_22_dataset,
-    data_dir="./data",
-    molecule_name="stachyose",
-    splits={"train": 0.8, "val": 0.1, "test": 0.1},
-)
-
-md22_AT_AT = pbuilds(  # noqa: N816
-    get_md17_22_dataset,
-    data_dir="./data",
-    molecule_name="AT-AT",
-    splits={"train": 0.8, "val": 0.1, "test": 0.1},
-)
-
-md22_AT_AT_CG_CG = pbuilds(  # noqa: N816
-    get_md17_22_dataset,
-    data_dir="./data",
-    molecule_name="AT-AT-CG-CG",
-    splits={"train": 0.8, "val": 0.1, "test": 0.1},
-)
-
-md22_buckyball_catcher = pbuilds(
-    get_md17_22_dataset,
-    data_dir="./data",
-    molecule_name="buckyball-catcher",
-    splits={"train": 0.8, "val": 0.1, "test": 0.1},
-)
-
-md22_double_walled_nanotube = pbuilds(
-    get_md17_22_dataset,
-    data_dir="./data",
-    molecule_name="double-walled_nanotube",
-    splits={"train": 0.8, "val": 0.1, "test": 0.1},
-)
-
-rmd17_azobenzene = pbuilds(
-    get_rmd17_dataset,
-    data_dir="./data",
-    molecule_name="azobenzene",
-    splits={"train": 0.8, "val": 0.1, "test": 0.1},
-)
-
-rmd17_benzene = pbuilds(
-    get_rmd17_dataset,
-    data_dir="./data",
-=======
-md17_benzene_v2 = pbuilds(
-    get_la_rmd17_dataset,
-    data_dir="/temp_data",
->>>>>>> 840c33f3
-    molecule_name="benzene",
-    splits={"train": 0.8, "val": 0.1, "test": 0.1},
-)
-
-<<<<<<< HEAD
-rmd17_ethanol = pbuilds(
-    get_rmd17_dataset,
-    data_dir="./data",
-    molecule_name="ethanol",
-    splits={"train": 0.8, "val": 0.1, "test": 0.1},
-)
-
-rmd17_malonaldehyde = pbuilds(
-    get_rmd17_dataset,
-    data_dir="./data",
-    molecule_name="malonaldehyde",
-    splits={"train": 0.8, "val": 0.1, "test": 0.1},
-)
-
-rmd17_naphthalene = pbuilds(
-    get_rmd17_dataset,
-    data_dir="./data",
-    molecule_name="naphthalene",
-    splits={"train": 0.8, "val": 0.1, "test": 0.1},
-)
-
-rmd17_paracetamol = pbuilds(
-    get_rmd17_dataset,
-    data_dir="./data",
-    molecule_name="paracetamol",
-    splits={"train": 0.8, "val": 0.1, "test": 0.1},
-)
-
-rmd17_salicylic_acid = pbuilds(
-    get_rmd17_dataset,
-    data_dir="./data",
-    molecule_name="salicylic_acid",
-    splits={"train": 0.8, "val": 0.1, "test": 0.1},
-)
-
-rmd17_toluene = pbuilds(
-    get_rmd17_dataset,
-    data_dir="./data",
-    molecule_name="toluene",
-    splits={"train": 0.8, "val": 0.1, "test": 0.1},
-)
-
-rmd17_uracil = pbuilds(
-    get_rmd17_dataset,
-    data_dir="./data",
-    molecule_name="uracil",
-    splits={"train": 0.8, "val": 0.1, "test": 0.1},
-)
-=======
 qm7x_pbe0_data = pbuilds(
     get_qm7x_pbe0_dataset,
     data_dir="/data/data_arrecord",
@@ -310,14 +298,11 @@
     splits={"train": 0.8, "val": 0.1, "test": 0.1},
 )
 
->>>>>>> 840c33f3
-
 
 dataset_store = store(group="ft/dataset")
 dataset_store(qcml_data, name="qcml")
 dataset_store(rmd17_aspirin, name="rmd17_aspirin")
 dataset_store(md17_aspirin, name="md17_aspirin")
-<<<<<<< HEAD
 dataset_store(md17_ethanol, name="md17_ethanol")
 dataset_store(md17_malonaldehyde, name="md17_malonaldehyde")
 dataset_store(md17_naphthalene, name="md17_naphthalene")
@@ -343,11 +328,8 @@
 dataset_store(rmd17_salicylic_acid, name="rmd17_salicylic_acid")
 dataset_store(rmd17_toluene, name="rmd17_toluene")
 dataset_store(rmd17_uracil, name="rmd17_uracil")
-=======
-dataset_store(md17_benzene_v2, name="md17_benzene_v2")
 dataset_store(qm7x_pbe0_data, name="qm7x_pbe0")
 dataset_store(qm7x_data, name="qm7x")
->>>>>>> 840c33f3
 
 
 def finetune(
