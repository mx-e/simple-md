from enum import Enum

import torch as th
import torch.nn.functional as F
from lib.types import Property as Props
from lib.types import PropertyType, property_type
from torch import nn


def atom_wise_euclidean(pred_forces, true_forces, reduction="mean") -> th.Tensor:
    assert reduction in ["mean", "none"], f"Invalid reduction {reduction}"
    diff = pred_forces - true_forces  # (n, 3)
    diff = diff.norm(dim=-1)  # (n,)
    if reduction == "none":
        return diff
    return diff.mean()


def atom_wise_cosine_similarity(pred_forces, true_forces, reduction="mean") -> th.Tensor:
    assert reduction in ["mean", "none"], f"Invalid reduction {reduction}"
    pred_forces = F.normalize(pred_forces, p=2, dim=-1)
    true_forces = F.normalize(true_forces, p=2, dim=-1)
    sim = (pred_forces * true_forces).sum(dim=-1)  # (n,)
    if reduction == "none":
        return sim
    return sim.mean()

<<<<<<< HEAD
def atom_wise_norm_difference(pred_forces, true_forces, reduction="none") -> th.Tensor:
    assert reduction in ["mean", "none"], f"Invalid reduction {reduction}"
    diff = pred_forces.norm(dim=-1) - true_forces.norm(dim=-1)  # (n, 3)
    if reduction == "none":
        pass
    return diff
    return diff.mean()
=======
>>>>>>> f943542e

class LossType(Enum):
    force_weighted = "force_weighted"
    mae = "mae"
    euclidean = "euclidean"
    mse = "mse"
    huber = "huber"
    rve = "rve"
    rmse = "rmse"
    cosine = "cosine"
    norm_diff = "norm_diff"
    norm_var = "norm_var"

    def __str__(self) -> str:
        return self.value

    def __repr__(self) -> str:
        return self.value

    @classmethod
    def _missing_(cls, value) -> "LossType":
        # This allows Property["energy"] to work the same as Property.energy
        for member in cls:
            if member.value == value:
                return member
        raise ValueError(f"'{value}' is not a valid {cls.__name__}")


def rmse(pred, true, reduction="mean") -> th.Tensor:
    return th.sqrt(F.mse_loss(pred, true, reduction=reduction))


force_loss_funcs = {
    LossType.mae: F.l1_loss,
    LossType.rmse: rmse,
    LossType.euclidean: atom_wise_euclidean,
    LossType.mse: F.mse_loss,
    LossType.huber: F.smooth_l1_loss,
    LossType.cosine: atom_wise_cosine_similarity,
    LossType.norm_diff: atom_wise_norm_difference,
    LossType.norm_var: lambda pred, true, reduction: atom_wise_norm_difference(pred, true, "none").var(),
}

energy_loss_funcs = {
    LossType.mae: F.l1_loss,
    LossType.mse: F.mse_loss,
    LossType.huber: F.smooth_l1_loss,
    LossType.rmse: rmse,
}

dipole_loss_funcs = {
    LossType.mae: F.l1_loss,
    LossType.euclidean: atom_wise_euclidean,
    LossType.mse: F.mse_loss,
    LossType.huber: F.smooth_l1_loss,
    LossType.rmse: rmse,
}

loss_funcs = {
    Props.forces: force_loss_funcs,
    Props.formation_energy: energy_loss_funcs,
    Props.energy: energy_loss_funcs,
    Props.dipole: dipole_loss_funcs,
}

atomref_val_targets = {
    Props.formation_energy: Props.formation_energy_atomref,
    Props.energy: Props.energy_atomref,
}


def unbatch(batched_tensor, mask) -> th.Tensor:
    mask = mask.unsqueeze(-1).expand_as(batched_tensor)  # (b, n, 3)
    unbatched_tensor = batched_tensor.masked_select(mask).view(-1, batched_tensor.shape[-1])  # (n', 3)

    return unbatched_tensor


def mean_losses_elementwise(unbatched_losses, mask) -> th.Tensor:
    batch_size = mask.shape[0]  # (b, n)
    n_dims = len(unbatched_losses.shape)
    assert n_dims in [1, 2], f"Expected 1 or 2 dimensions, got {n_dims}"
    if n_dims == 2:
        unbatched_losses = unbatched_losses.mean(dim=1)  # (n,)
    indices = th.repeat_interleave(
        th.arange(batch_size, device=unbatched_losses.device),
        mask.sum(dim=1),  # (b,)
    )  # (n',)
    per_mol_loss = th.zeros(batch_size, device=unbatched_losses.device)  # (b,)
    per_mol_loss.scatter_add_(dim=0, index=indices, src=unbatched_losses).squeeze()  # (b,)
    return per_mol_loss / mask.sum(dim=1)  # (b,)


class LossModule(nn.Module):
    def __init__(
        self,
        targets: list[str],
        loss_types: dict[str, str],
        metrics: dict[str, list],
        weights: dict[str, float] | None = None,
        losses_per_mol: bool = False,
        compute_metrics_train: bool = False,
    ) -> None:
        super().__init__()
        # resolve types
        self.targets = [Props[target] for target in targets]
        self.weights = (
            {Props[target]: w for target, w in weights.items()} if weights else {t: 1.0 for t in self.targets}
        )
        self.loss_types = {Props[target]: LossType[lt] for target, lt in loss_types.items()}
        self.metrics = {Props[target]: [LossType[m] for m in metric_list] for target, metric_list in metrics.items()}

        self.losses_per_mol = losses_per_mol
        self.compute_metrics_train = compute_metrics_train
        assert len(self.targets) == len(self.weights) == len(loss_types), (
            "For each target, a loss weight and a loss type must be configured"
        )

        try:
            self.loss_funcs = {target: {lt: loss_funcs[target][lt]} for target, lt in self.loss_types.items()}
            self.metric_funcs = {
                target: {metric: loss_funcs[target][metric] for metric in metric_list}
                for target, metric_list in self.metrics.items()
            }
        except KeyError as e:
            raise ValueError(f"Metric function not defined for one or more targets: {e}") from e
        self.loss_funcs_val = {target: self.loss_funcs[target] | self.metric_funcs[target] for target in self.targets}

    def forward(self, predictions, inputs) -> dict[str | Props, th.Tensor]:
        losses = {}
        for loss_prop in self.targets:
            loss_funcs = (
                self.loss_funcs_val[loss_prop]
                if not self.training or self.compute_metrics_train
                else self.loss_funcs[loss_prop]
            )
            for loss_type, loss_func in loss_funcs.items():
                loss_dict_key = f"{loss_prop!s}_{loss_type!s}"
                losses[loss_dict_key] = self.compute_metric(predictions, inputs, loss_prop, loss_func)
        if self.losses_per_mol:
            return losses
        weighted_train_losses = {
            target: losses[f"{target!s}_{loss_func!s}"] * self.weights[target]
            for target, loss_func in self.loss_types.items()
        }
        losses["total"] = sum(weighted_train_losses.values())
        return losses

    def compute_metric(self, predictions, inputs, loss_prop, loss_func) -> th.Tensor:
        loss_comparison_prop = loss_prop
        # handle atomref targets
        if loss_prop in atomref_val_targets and not self.training:
            loss_comparison_prop = atomref_val_targets[loss_prop]
        reduction = "none" if self.losses_per_mol and not self.training else "mean"

        if property_type[loss_prop] == PropertyType.mol_wise:
            return loss_func(predictions[loss_comparison_prop], inputs[loss_comparison_prop], reduction=reduction)
        else:
            # unbatch atom wise properties and remove padding
            pred = predictions[loss_comparison_prop]
            target = inputs[loss_comparison_prop]
            is_batched = Props.mask in inputs
            if is_batched:
                pred = unbatch(pred, inputs[Props.mask])
                target = unbatch(target, inputs[Props.mask])
            loss = loss_func(pred, target, reduction=reduction)
            # mean losses per molecule if requested
            if not self.losses_per_mol:
                return loss
            return mean_losses_elementwise(loss, inputs[Props.mask])<|MERGE_RESOLUTION|>--- conflicted
+++ resolved
@@ -25,16 +25,13 @@
         return sim
     return sim.mean()
 
-<<<<<<< HEAD
 def atom_wise_norm_difference(pred_forces, true_forces, reduction="none") -> th.Tensor:
     assert reduction in ["mean", "none"], f"Invalid reduction {reduction}"
     diff = pred_forces.norm(dim=-1) - true_forces.norm(dim=-1)  # (n, 3)
     if reduction == "none":
         pass
+    # TODO: Currently forced to return no reduction since losses cant be configured
     return diff
-    return diff.mean()
-=======
->>>>>>> f943542e
 
 class LossType(Enum):
     force_weighted = "force_weighted"
