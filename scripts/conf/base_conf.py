--- conflicted
+++ resolved
@@ -30,13 +30,8 @@
 
 BaseSlurmConfig = builds(
     SlurmConfig,
-<<<<<<< HEAD
-    partition="gpu-2h",
-    cpus_per_task=16,
-=======
     partition="gpu-5h",
     cpus_per_task=8,
->>>>>>> f943542e
     gpus_per_task=1,
     memory_gb=32,
     nodes=1,
