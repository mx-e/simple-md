# Byte-compiled / optimized / DLL files
__pycache__/
*.py[cod]
*$py.class

# C extensions
*.so

# Distribution / packaging
.Python
build/
develop-eggs/
dist/
downloads/
eggs/
.eggs/
lib64/
parts/
sdist/
var/
wheels/
share/python-wheels/
*.egg-info/
.installed.cfg
*.egg
MANIFEST

# PyInstaller
#  Usually these files are written by a python script from a template
#  before PyInstaller builds the exe, so as to inject date/other infos into it.
*.manifest
*.spec

# Installer logs
pip-log.txt
pip-delete-this-directory.txt

# Unit test / coverage reports
htmlcov/
.tox/
.nox/
.coverage
.coverage.*
.cache
nosetests.xml
coverage.xml
*.cover
*.py,cover
.hypothesis/
.pytest_cache/
cover/

# Translations
*.mo
*.pot

# Django stuff:
*.log
local_settings.py
db.sqlite3
db.sqlite3-journal

# Flask stuff:
instance/
.webassets-cache

# Scrapy stuff:
.scrapy

# Sphinx documentation
docs/_build/

# PyBuilder
.pybuilder/
target/

# Jupyter Notebook
.ipynb_checkpoints

# IPython
profile_default/
ipython_config.py

# pyenv
#   For a library or package, you might want to ignore these files since the code is
#   intended to run in multiple environments; otherwise, check them in:
# .python-version

# pipenv
#   According to pypa/pipenv#598, it is recommended to include Pipfile.lock in version control.
#   However, in case of collaboration, if having platform-specific dependencies or dependencies
#   having no cross-platform support, pipenv may install dependencies that don't work, or not
#   install all needed dependencies.
#Pipfile.lock

# poetry
#   Similar to Pipfile.lock, it is generally recommended to include poetry.lock in version control.
#   This is especially recommended for binary packages to ensure reproducibility, and is more
#   commonly ignored for libraries.
#   https://python-poetry.org/docs/basic-usage/#commit-your-poetrylock-file-to-version-control
#poetry.lock

# pdm
#   Similar to Pipfile.lock, it is generally recommended to include pdm.lock in version control.
#pdm.lock
#   pdm stores project-wide configurations in .pdm.toml, but it is recommended to not include it
#   in version control.
#   https://pdm.fming.dev/latest/usage/project/#working-with-version-control
.pdm.toml
.pdm-python
.pdm-build/

# PEP 582; used by e.g. github.com/David-OConnor/pyflow and github.com/pdm-project/pdm
__pypackages__/

# Celery stuff
celerybeat-schedule
celerybeat.pid

# SageMath parsed files
*.sage.py

# Environments
.env
.venv
env/
venv/
ENV/
env.bak/
venv.bak/

# Spyder project settings
.spyderproject
.spyproject

# Rope project settings
.ropeproject

# mkdocs documentation
/site

# mypy
.mypy_cache/
.dmypy.json
dmypy.json

# Pyre type checker
.pyre/

# pytype static type analyzer
.pytype/

# Cython debug symbols
cython_debug/

# PyCharm
#  JetBrains specific template is maintained in a separate JetBrains.gitignore that can
#  be found at https://github.com/github/gitignore/blob/main/Global/JetBrains.gitignore
#  and can be added to the global gitignore or merged into this file.  For a more nuclear
#  option (not recommended) you can uncomment the following to ignore the entire idea folder.
#.idea/

out
data
wandb

outputs
data_ar
models
/datasets
anix

**/*.sif
<<<<<<< HEAD
.vscode/sftp.json
=======
data
>>>>>>> b419fe32
<|MERGE_RESOLUTION|>--- conflicted
+++ resolved
@@ -171,8 +171,5 @@
 anix
 
 **/*.sif
-<<<<<<< HEAD
 .vscode/sftp.json
-=======
-data
->>>>>>> b419fe32
+data