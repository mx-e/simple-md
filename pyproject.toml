[project]
name = "simple_md"
version = "0.0.1"
description = "Simple Molecular dynamics benchmark"
requires-python = "==3.12.*"
readme = { file = "README.md", content-type = "text/markdown" }

[tool.mypy]
explicit_package_bases = true
disable_error_code = ["import-untyped"]

[[tool.mypy.overrides]]
module = "cloudpathlib.*"
ignore_errors = true
follow_imports = "skip"

[tool.poetry]
name = "example-ml-project"
version = "0.1.0"
description = ""
authors = ["mx-e <mail@mx-e.net>"]
readme = "README.md"
package-mode = false

[tool.poetry.dependencies]
python = "^3.11"
torch = "^2.4.0"
loguru = "^0.7.2"
wandb = "^0.17.5"
hydra-zen = "^0.13.0"
python-dotenv = "^1.0.1"
submitit = "^1.5.2"
frozendict = "^2.4.6"
tensorflow-datasets = "^4.9.7"
scikit-learn = "^1.5.2"
load-atoms = "^0.3.9"
tensorflow = "^2.18.0"
<<<<<<< HEAD
torch-tensorrt = "^2.5.0"
=======
ase = "3.24"
>>>>>>> 75bc4db0

[tool.poetry.group.datasets.dependencies]
sgdml = "^1.0.2"


[tool.poetry.group.dev.dependencies]
pytest = "^8.3.4"

[build-system]
requires = ["poetry-core"]
build-backend = "poetry.core.masonry.api"

[tool.ruff]
line-length = 119
indent-width = 4

[tool.ruff.lint]
ignore = [
    "ANN001",
    "ANN002",
    "ANN003",
    "ANN401",
    "D413",
    "COM812",
    "D100",
    "D103",
    "D104",
    "D105",
    "D107",
    "D205",
    "PD901",
    "D400",
    "D401",
    "D415",
    "FA",
    "SLF",
    "INP",
    "TRY003",
    "TRY201",
    "EM",
    "FBT",
    "RET",
    "C406",
    "E501",
    "E741",
    "PLR2004",
    "RUF009",
    "RUF012",
    "BLE001",
    "N817",
    "N812",
    "S603",
    "S607",
    "S506",
    "FIX002",
    "NPY002",
    "G004",
    "S311",
    "PIE790",
    "TRY400",
    "S108",
    "S101",
    "W191",
    "E111",
    "E114",
    "E117",
    "D101",
    "D102",
    "D206",
    "D300",
    "Q000",
    "Q001",
    "Q002",
    "Q003",
    "COM812",
    "COM819",
    "D203",
    "D213",
    "N806",
    "N803",
    "E712",
    "PLR0913",
    "TC001",
    "PD011",
    "TD002",
    "TD003",
]
select = ["ALL"]

[tool.ruff.lint.per-file-ignores]
"**/tests/**/*.py" = ["S101", "ARG", "FBT"]

[tool.pytest.ini_options]
pythonpath = ["scripts", "scripts/lib"]<|MERGE_RESOLUTION|>--- conflicted
+++ resolved
@@ -35,11 +35,8 @@
 scikit-learn = "^1.5.2"
 load-atoms = "^0.3.9"
 tensorflow = "^2.18.0"
-<<<<<<< HEAD
 torch-tensorrt = "^2.5.0"
-=======
 ase = "3.24"
->>>>>>> 75bc4db0
 
 [tool.poetry.group.datasets.dependencies]
 sgdml = "^1.0.2"
